import matplotlib.pyplot as plt
from matplotlib.patches import Ellipse
from rdkit import Chem
from rdkit.Chem import Descriptors

BOILED_EGG_HIA_ELLIPSE = Ellipse((71.051, 2.292), 142.081, 8.740, -1.031325)
BOILED_EGG_BBB_ELLIPSE = Ellipse((38.117, 3.177), 82.061, 5.557, -0.171887)


class ADME(object):

    def __init__(self, mol):
        if isinstance(mol, str):
            self.mol = Chem.MolFromSmiles(mol)
        else:
            self.mol = mol

    def druglikeness_egan(self, verbose=False):
        """
        Egan (2000) Prediction of Drug Absorption Using Multivariate Statistics

<<<<<<< HEAD

        """
        violations = []

        """Egan uses an ellipse? Not a box. So what is SwissADME using? Paper isn't explicit, so I sent an email to ask."""
=======
        The Egan paper creates the "Egan egg" a multivariable ellipse model.
        For simplicity, we don't implement the actual Egan egg here, but rather
        the simpler rule based approximation that the paper describes as the
        upper bounds for their model inputs. We use the 95% confidence interval
        levels here, rather than the 99% confidence intervals.

        In the future the full Egan egg model should be implemented here, but
        that is low priority given the problems with the Egan model.
        """
        violations = []

        tpsa = self.tpsa()
        if tpsa > 131.6:
            violations.append("PSA {}".format(tpsa))

        logp = self.logp()
        if logp > 5.88:
            violations.append("logP {}".format(logp))
>>>>>>> 3c6c5d02

        if verbose:
            return violations
        else:
            return len(violations) < 1

    def druglikeness_ghose(self, verbose=False):
        """
        Ghose (1999) A Knowledge-Based Approach in Designing Combinatorial or
        Medicinal Chemistry Libraries for Drug Discovery.
        1. A Qualitative and Quantitative Characterization of Known Drug
        Databases

        In this paper (and this function) they define the qualifying range
        (the chance of missing good compounds is less than 20%) as a certain
        range of Log P, molecular weight, molar refractivity, and the total
        number of atoms. They also define a preferred range as the  interval
        having 50% of drugs. The tighter preferred range is implemented in
        druglikeness_ghose_pref.
        """
        violations = []

        logp = self.logp()
        if logp > 5.6 or logp < -0.4:
            violations.append("LOGP {}".format(logp))

        molecular_weight = self.molecular_weight()
        if molecular_weight < 160 or molecular_weight > 480:
            violations.append("Molecular Mass {}".format(molecular_weight))

        molar_refractivity = self.molar_refractivity()
        if molar_refractivity < 40 or molar_refractivity > 130:
            violations.append("MR {}".format(molar_refractivity))

        n_atoms = self.n_atoms()
        if n_atoms < 20 or n_atoms > 70:
            violations.append("N Atoms {}".format(n_atoms))

        if verbose:
            return violations
        else:
            return len(violations) < 1

    def druglikeness_ghose_pref(self, verbose=False):
        """
        Ghose (1999) A Knowledge-Based Approach in Designing Combinatorial or
        Medicinal Chemistry Libraries for Drug Discovery.
        1. A Qualitative and Quantitative Characterization of Known Drug
        Databases

        In this paper they define the qualifying range (the chance of missing
        good compounds is less than 20%) as a certain range of Log P, molecular
        weight, molar refractivity, and the total number of atoms. They define
        a preferred range (implemented in this function) as the  interval
        having 50% of drugs. The looser qualifying range is implemented in
        druglikeness_ghose.
        """
        violations = []

        logp = self.logp()
        if logp > 4.1 or logp < 1.3:
            violations.append("LOGP {}".format(logp))

        molecular_weight = self.molecular_weight()
        if molecular_weight < 230 or molecular_weight > 390:
            violations.append("Molecular Mass {}".format(molecular_weight))

        molar_refractivity = self.molar_refractivity()
        if molar_refractivity < 70 or molar_refractivity > 110:
            violations.append("MR {}".format(molar_refractivity))

        n_atoms = self.n_atoms()
        if n_atoms < 30 or n_atoms > 55:
            violations.append("N Atoms {}".format(n_atoms))

        if verbose:
            return violations
        else:
            return len(violations) < 1

    def druglikeness_lipinski(self, verbose=False):
        violations = []

        h_bond_donors = self.h_bond_donors()
        if h_bond_donors > 5:
            violations.append("H Bond Donors {}>5".format(h_bond_donors))

        h_bond_acceptors = self.h_bond_acceptors()
        if h_bond_acceptors > 10:
            violations.append("H Bond Acceptors {}>10".format(h_bond_acceptors))

        molecular_weight = self.molecular_weight()
        if molecular_weight > 500:
            violations.append("Molecular Weight {}>500".format(molecular_weight))

        logp = self.logp()
        if logp > 5:
            violations.append("LOGP {}>5".format(logp))

        if verbose:
            return violations
        else:
            return len(violations) < 1

<<<<<<< HEAD
    def druglikeness_muegge(self, verbose=False):
        """
        Muegge (2001) Simple Selection Criteria for Drug-like Chemical Matter


        """
        violations = []

        logp = self.logp()

        if verbose:
            return violations
        else:
            return len(violations) < 1

=======
>>>>>>> 3c6c5d02
    def druglikeness_veber(self, verbose=False):
        """
        Veber (2002) Molecular Properties That Influence the Oral
        Bioavailability of Drug Candidates

        This study on oral bioavailability in rats shows that molecular weight
        is only a good predictor of bioavailability insofar as it's correlated
        with rotatable bonds and polar surface area. They actually propose two
        different druglikeness rules that achieve a similar effect:
        i. polar surface area <= 140 angstroms squared AND # rot. bonds <= 10
        OR
        ii. sum of H-bond donors and acceptors <= 12 AND # rot. bonds <= 10

        SwissADME uses the polar surface area metric
        """
        violations = []

        tpsa = self.tpsa()
        if tpsa > 140:
            violations.append("TPSA {}".format(tpsa))

        n_rot_bonds = self.n_rot_bonds()
        if n_rot_bonds > 10:
            violations.append("N Rotatable Bonds {}".format(n_rot_bonds))

        if verbose:
            return violations
        else:
            return len(violations) < 1

    def boiled_egg_bbb(self, logp=None, psa=None):
        """
        Daina (2016) A BOILED-Egg To Predict Gastrointestinal Absorption and
        Brain Penetration of Small Molecules

        This multivariate model uses log P and Polar Surface Area to determine
        druglikeness. This function implements their Blood Brain Barrier
        (BBB) model, which is the "yolk" of the BOILED-Egg.
        """

        if logp is None:
            logp = self.logp()

        if psa is None:
            psa = self.tpsa()

        return BOILED_EGG_BBB_ELLIPSE.contains_point((psa, logp))

    def boiled_egg_hia(self, logp=None, psa=None):
        """
        Daina (2016) A BOILED-Egg To Predict Gastrointestinal Absorption and
        Brain Penetration of Small Molecules

        This multivariate model uses log P and Polar Surface Area to determine
        druglikeness. This function implements their Human Intestinal Absorption
        (HIA) model, which is the "white" of the BOILED-Egg. 
        """

        if logp is None:
            logp = self.logp()

        if psa is None:
            psa = self.tpsa()

        return BOILED_EGG_HIA_ELLIPSE.contains_point((psa, logp))

    def boiled_egg_graphical(self):
        fig, ax = plt.subplots()

        ax.patch.set_facecolor("lightgrey")

        white = Ellipse((71.051, 2.292), 142.081, 8.740, -1.031325)
        yolk = Ellipse((38.117, 3.177), 82.061, 5.557, -0.171887)

        white.set_clip_box(ax.bbox)
        white.set_facecolor("white")
        ax.add_artist(white)

        yolk.set_clip_box(ax.bbox)
        yolk.set_facecolor("orange")
        ax.add_artist(yolk)

        ax.set_xlim(-10, 200)
        ax.set_ylim(-4, 8)

        ax.set_xlabel("TPSA")
        ax.set_ylabel("LOGP")

        logp = self.logp()
        tpsa = self.tpsa()

        ax.scatter(tpsa, logp, zorder=10)

        return fig

    def h_bond_donors(self):
        return Chem.Lipinski.NumHDonors(self.mol)

    def h_bond_acceptors(self):
        return Chem.Lipinski.NumHAcceptors(self.mol)

    def molar_refractivity(self):
        return Chem.Crippen.MolMR(self.mol)

    def molecular_weight(self):
        return Descriptors.ExactMolWt(self.mol)

    def n_atoms(self):
        return self.mol.GetNumAtoms()

    def n_rot_bonds(self):
        return Chem.Lipinski.NumRotatableBonds(self.mol)

    def logp(self):
        return Descriptors.MolLogP(self.mol)

    def tpsa(self):
        return Descriptors.TPSA(self.mol)


if __name__ == "__main__":
    chem = "ClC1=CC2=C(C=C1)N3C(C)=NN=C3CN=C2C4=CC=CC=C4"
    mol = ADME(chem)

    print(mol.boiled_egg_bbb())<|MERGE_RESOLUTION|>--- conflicted
+++ resolved
@@ -19,13 +19,6 @@
         """
         Egan (2000) Prediction of Drug Absorption Using Multivariate Statistics
 
-<<<<<<< HEAD
-
-        """
-        violations = []
-
-        """Egan uses an ellipse? Not a box. So what is SwissADME using? Paper isn't explicit, so I sent an email to ask."""
-=======
         The Egan paper creates the "Egan egg" a multivariable ellipse model.
         For simplicity, we don't implement the actual Egan egg here, but rather
         the simpler rule based approximation that the paper describes as the
@@ -44,7 +37,6 @@
         logp = self.logp()
         if logp > 5.88:
             violations.append("logP {}".format(logp))
->>>>>>> 3c6c5d02
 
         if verbose:
             return violations
@@ -149,7 +141,6 @@
         else:
             return len(violations) < 1
 
-<<<<<<< HEAD
     def druglikeness_muegge(self, verbose=False):
         """
         Muegge (2001) Simple Selection Criteria for Drug-like Chemical Matter
@@ -165,8 +156,6 @@
         else:
             return len(violations) < 1
 
-=======
->>>>>>> 3c6c5d02
     def druglikeness_veber(self, verbose=False):
         """
         Veber (2002) Molecular Properties That Influence the Oral
